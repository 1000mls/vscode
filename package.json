--- conflicted
+++ resolved
@@ -1,12 +1,7 @@
 {
   "name": "code-oss-dev",
-<<<<<<< HEAD
-  "version": "1.55.0",
+  "version": "1.55.1",
   "distro": "50ea9c63252a3141e8a419bbb789070907c89e52",
-=======
-  "version": "1.55.1",
-  "distro": "9bc0f847643519482fd4beb7b33c861096dfabca",
->>>>>>> 8be12407
   "author": {
     "name": "Microsoft Corporation"
   },
