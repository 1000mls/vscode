--- conflicted
+++ resolved
@@ -9,17 +9,8 @@
     type: boolean
   - name: VSCODE_RUN_SMOKE_TESTS
     type: boolean
-<<<<<<< HEAD
-  - name: VSCODE_CLI_ARTIFACT
-    type: string
-    default: ''
-  - name: VSCODE_CLI_BINARY_NAME
-    type: string
-    default: ''
-=======
   - name: VSCODE_BUILD_TUNNEL_CLI
     type: boolean
->>>>>>> 65270235
 
 steps:
   - ${{ if eq(parameters.VSCODE_QUALITY, 'oss') }}:
@@ -263,21 +254,6 @@
           yarn gulp "transpile-client-swc" "transpile-extensions"
       displayName: Transpile
 
-<<<<<<< HEAD
-  - ${{ if ne(parameters.VSCODE_CLI_ARTIFACT, '') }}:
-    - task: DownloadPipelineArtifact@2
-      inputs:
-        artifact: ${{ parameters.VSCODE_CLI_ARTIFACT }}
-        patterns: '**'
-        path: $(agent.builddirectory)/VSCode-linux-$(VSCODE_ARCH)/bin
-      displayName: Download VS Code CLI
-
-    - script: |
-        set -e
-        chmod +x "$(agent.builddirectory)/VSCode-linux-$(VSCODE_ARCH)/bin/$(VSCODE_CLI_BINARY_NAME)"
-        if [ "$(VSCODE_QUALITY)" != "stable" ]; then
-          mv "$(agent.builddirectory)/VSCode-linux-$(VSCODE_ARCH)/bin/$(VSCODE_CLI_BINARY_NAME)" "$(agent.builddirectory)/VSCode-linux-$(VSCODE_ARCH)/bin/$(VSCODE_CLI_BINARY_NAME)-$(VSCODE_QUALITY)"
-=======
   - ${{ if eq(parameters.VSCODE_BUILD_TUNNEL_CLI, true) }}:
     - task: DownloadPipelineArtifact@2
       inputs:
@@ -300,7 +276,6 @@
         tar -xzvf $(Build.ArtifactStagingDirectory)/cli/*.tar.gz -C $(agent.builddirectory)/VSCode-linux-$(VSCODE_ARCH)/bin
         if [ "$(VSCODE_QUALITY)" != "stable" ]; then
           mv "$(agent.builddirectory)/VSCode-linux-$(VSCODE_ARCH)/bin/code-tunnel" "$(agent.builddirectory)/VSCode-linux-$(VSCODE_ARCH)/bin/code-tunnel-$(VSCODE_QUALITY)"
->>>>>>> 65270235
         fi
       displayName: Make CLI executable
 
