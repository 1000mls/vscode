--- conflicted
+++ resolved
@@ -201,10 +201,7 @@
 }
 
 .settings-editor > .settings-body > .settings-tree-container .setting-item .setting-item-description {
-<<<<<<< HEAD
 	opacity: 0.9;
-=======
->>>>>>> 0027da0d
 	margin-top: 3px;
 	overflow: hidden;
 	text-overflow: ellipsis;
